--- conflicted
+++ resolved
@@ -3391,17 +3391,10 @@
   covector@0.12.3(mocha@10.7.3):
     dependencies:
       '@clack/prompts': 0.7.0
-<<<<<<< HEAD
-      '@covector/apply': 0.10.0
-      '@covector/assemble': 0.12.0(mocha@10.7.3)
-      '@covector/changelog': 0.12.0
-      '@covector/command': 0.8.0(mocha@10.7.3)
-=======
       '@covector/apply': 0.10.0(mocha@10.7.3)
       '@covector/assemble': 0.12.0
       '@covector/changelog': 0.12.0
       '@covector/command': 0.8.0
->>>>>>> 52c093ac
       '@covector/files': 0.8.0
       effection: 2.0.8(mocha@10.7.3)
       globby: 11.1.0
