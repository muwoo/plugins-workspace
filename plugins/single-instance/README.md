--- conflicted
+++ resolved
@@ -18,11 +18,7 @@
 
 ```toml
 [dependencies]
-<<<<<<< HEAD
-tauri-plugin-single-instance = { git = "https://github.com/tauri-apps/plugins-workspace", branch = "next" }
-=======
-tauri-plugin-single-instance = { git = "https://github.com/tauri-apps/plugins-workspace", branch = "v1" }
->>>>>>> dce0f02b
+tauri-plugin-single-instance = { git = "https://github.com/tauri-apps/plugins-workspace", branch = "v2" }
 ```
 
 ## Usage
